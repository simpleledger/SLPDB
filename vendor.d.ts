import { VerboseRawTransactionResult } from 'bitcoin-com-rest'
import { BITBOX } from 'bitbox-sdk';
import { BlockchainInfoResult, TxOutResult } from 'bitcoin-com-rest';
import { NodeInfoResult } from 'bitcoin-com-rest';
import { BlockDetailsResult } from 'bitcoin-com-rest';

export module BitcoinRpc {
    export interface RpcClient {
        getBlockHash(block_index: number): Promise<string>;
<<<<<<< HEAD
        getBlock(hash: string): Promise<BlockDetailsResult>;
        getBlock(hash: string, verbose: boolean): Promise<string>;
        getBlockCount(): Promise<number>;
        getRawTransaction(hash: string): Promise<string>;
        getRawTransaction(hash: string, verbose: number): Promise<VerboseRawTransactionResult>;
        getRawMempool(): Promise<string[]>;
        getTxOut(hash: string, vout: number, includemempool: boolean): Promise<TxOutResult|null>;
        getInfo(): Promise<NodeInfoResult>;
        getBlockchainInfo(): Promise<BlockchainInfoResult>;
=======
        getBlock(hash: string): Promise<BlockDetails>;
        getBlock(hash: string, verbose: number): Promise<string>;
        getBlockCount(): Promise<number>;
        getRawTransaction(hash: string): Promise<string>;
        getRawTransaction(hash: string, verbose: number): Promise<VerboseRawTransaction>;
        getRawMemPool(): Promise<string[]>;
        //getRawOrphanPool(): Promise<string[]>;  <-- Not available on some Full nodes
        getTxOut(hash: string, vout: number, includemempool: boolean): Promise<TxOut|null>;
        getInfo(): Promise<NodeInfo>;
        getBlockchainInfo(): Promise<BlockchainInfo>;
>>>>>>> 9ce7daff
    }
}

export declare module Bitcore {
    export interface TxnInput {
        script: Script;
        _scriptBuffer: Buffer;
        prevTxId: Buffer;
        outputIndex: number;
        sequenceNumber: number;
    }

    export interface Script {
        fromBuffer(buffer: Buffer): Script;
        toBuffer(): Buffer;
        toAddress(network: any): Address;
        fromAddress(address: Address): Script;
        fromString(hex: string): Script;
        fromASM(asm: string): string;
        toASM(): string;
        fromHex(hex: string): string
        toHex(): string;
        chunks: Chunk[];
    }

    export interface Chunk {
        buf: Buffer;
        len: number;
        opcodenum: number;
    }
    
    export interface TxnOutput {
        _scriptBuffer: Buffer;
        script: Script;
        satoshis: number;
    }
    
    export interface Transaction {
        inputs: TxnInput[];
        outputs: TxnOutput[];
        toObject(): any;
        serialize(unsafe?: boolean): string
        hash: string;
        id: string;
    }

    // export interface Networks {
    //     livenet: any;
    //     testnet: any;
    // }

    export interface Address {
        toString(format: string): string;
    }
}<|MERGE_RESOLUTION|>--- conflicted
+++ resolved
@@ -7,28 +7,15 @@
 export module BitcoinRpc {
     export interface RpcClient {
         getBlockHash(block_index: number): Promise<string>;
-<<<<<<< HEAD
         getBlock(hash: string): Promise<BlockDetailsResult>;
-        getBlock(hash: string, verbose: boolean): Promise<string>;
+        getBlock(hash: string, verbose: number): Promise<string>;
         getBlockCount(): Promise<number>;
         getRawTransaction(hash: string): Promise<string>;
         getRawTransaction(hash: string, verbose: number): Promise<VerboseRawTransactionResult>;
-        getRawMempool(): Promise<string[]>;
+        getRawMemPool(): Promise<string[]>;
         getTxOut(hash: string, vout: number, includemempool: boolean): Promise<TxOutResult|null>;
         getInfo(): Promise<NodeInfoResult>;
         getBlockchainInfo(): Promise<BlockchainInfoResult>;
-=======
-        getBlock(hash: string): Promise<BlockDetails>;
-        getBlock(hash: string, verbose: number): Promise<string>;
-        getBlockCount(): Promise<number>;
-        getRawTransaction(hash: string): Promise<string>;
-        getRawTransaction(hash: string, verbose: number): Promise<VerboseRawTransaction>;
-        getRawMemPool(): Promise<string[]>;
-        //getRawOrphanPool(): Promise<string[]>;  <-- Not available on some Full nodes
-        getTxOut(hash: string, vout: number, includemempool: boolean): Promise<TxOut|null>;
-        getInfo(): Promise<NodeInfo>;
-        getBlockchainInfo(): Promise<BlockchainInfo>;
->>>>>>> 9ce7daff
     }
 }
 
